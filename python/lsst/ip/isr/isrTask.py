--- conflicted
+++ resolved
@@ -98,19 +98,11 @@
         doc = "Number of pixels by which to grow the saturation footprints",
         default = 1,
     )
-<<<<<<< HEAD
-=======
-    growDefectFootprintSize = pexConfig.Field(
-        dtype = int,
-        doc = "Number of pixels by which to grow the defect (bad and nan) footprints",
-        default = 1,
-    )
     fluxMag0T1 = pexConfig.Field(
         dtype = float,
         doc = "The approximate flux of a zero-magnitude object in a one-second exposure",
         default = 1e10,
     )
->>>>>>> 6dec960b
     setGainAssembledCcd = pexConfig.Field(
         dtype = bool,
         doc = "update exposure metadata in the assembled ccd to reflect the effective gain of the assembled chip",
@@ -179,6 +171,8 @@
         self.saturationInterpolation(ccdExposure)
         
         self.maskAndInterpNan(ccdExposure)
+
+        ccdExposure.getCalib().setFluxMag0(self.config.fluxMag0T1 * ccdExposure.getExptime())
 
         if self.config.doWrite:
             sensorRef.put(ccdExposure, "postISRCCD")
@@ -210,7 +204,7 @@
         maskArray = maskedImage.getMask().getArray()
         maskArray[:,:] = 0
         return newexposure
-    
+
     def biasCorrection(self, exposure, dataRef):
         """Apply bias correction in place
     
@@ -356,7 +350,6 @@
         numNans = unc.getNpix()
         self.metadata.set("NUMNANS", numNans)
 
-<<<<<<< HEAD
         # Interpolate over these previously-unmasked NaNs
         if numNans > 0:
             self.log.log(self.log.WARN, "There were %i unmasked NaNs" % (numNans,))
@@ -381,31 +374,6 @@
                     defectList = nanDefectList,
                     fwhm = self.config.fwhm,
                 )
-=======
-    def _getCalibration(self, exposure, calibration, amp):
-        """Get a suitably-sized calibration exposure"""
-        exp = exposure
-        calib = calibration
-        if exp.getDimensions() != amp.getDataSec().getDimensions():
-            # Just the amp of interest
-            if exp.getDimensions() == amp.getParent().getAllPixels().getDimensions():
-                # We have a full CCD; just cut out the amp
-                exp = exp.Factory(exp, amp.getDataSec())
-            else:
-                # Probably dealing with a disk image
-                exp = exp.Factory(exp, amp.getDiskDataSec())
-        if exp.getDimensions() == calib.getDimensions():
-            return exp, calib
-        # Try just the calibration's pixels of interest
-        try:
-            calib = calib.Factory(calib, amp.getDataSec(True)) # Calib is likely trimmed and assembled
-        except:
-            pass
-        if exp.getDimensions() == calib.getDimensions():
-            return exp, calib
-        raise RuntimeError("Dimensions for exposure (%s) and calibration (%s) don't match" % \
-                           (exposure.getDimensions(), calibration.getDimensions()))
->>>>>>> 6dec960b
 
     def overscanCorrection(self, exposure, amp):
         """Apply overscan correction, in place
@@ -421,20 +389,9 @@
         expImage = exposure.getMaskedImage().getImage()
         overscanImage = expImage.Factory(expImage, amp.getDiskBiasSec(), afwImage.PARENT)
 
-<<<<<<< HEAD
         isr.overscanCorrection(
             ampMaskedImage = dataView,
             overscanImage = overscanImage,
             fitType = self.config.overscanFitType,
             polyOrder = self.config.overscanPolyOrder,
-        )
-=======
-    def doCcdAssembly(self, exposureList):
-        renorm = self.config.reNormAssembledCcd
-        setgain = self.config.setGainAssembledCcd
-        k2rm = self.config.keysToRemoveFromAssembledCcd
-        fluxMag0T1 = self.config.fluxMag0T1
-        assembler = CcdAssembler(exposureList, reNorm=renorm, setGain=setgain, keysToRemove=k2rm,
-                                 fluxMag0T1=fluxMag0T1)
-        return assembler.assembleCcd()
->>>>>>> 6dec960b
+        )