--- conflicted
+++ resolved
@@ -65,18 +65,12 @@
     ccdVariance = cameraGeomUtils.makeImageFromCcd(ccd, imageSource = lvf,
             isTrimmed = isTrimmed, imageFactory = afwImage.ImageF, bin=False)
     ccdMask = cameraGeomUtils.makeImageFromCcd(ccd, imageSource = lmf,
-<<<<<<< HEAD
             isTrimmed = isTrimmed, imageFactory = afwImage.MaskU, bin=False)
-    ccdExposure = afwImage.makeExposure(afwImage.makeMaskedImage(ccdImage,
-        ccdMask, ccdVariance), wcs)
-=======
-            isTrimmed = isTrimmed, imageFactory = afwImage.MaskU)
     mi = afwImage.makeMaskedImage(ccdImage,
         ccdMask, ccdVariance)
     mi *= gain
     metadata.set("GAIN", 1.0)
     ccdExposure = afwImage.makeExposure(mi, wcs)
->>>>>>> 257f0909
     ccdExposure.setWcs(wcs)
     ccdExposure.setMetadata(metadata)
     ccdExposure.setFilter(filter)
